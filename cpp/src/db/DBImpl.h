--- conflicted
+++ resolved
@@ -45,7 +45,6 @@
 
     Status
     DescribeTable(meta::TableSchema &table_schema) override;
-<<<<<<< HEAD
 
     Status
     HasTable(const std::string &table_id, bool &has_or_not) override;
@@ -73,42 +72,6 @@
     Status
     Query(const std::string &table_id,
           const std::vector<std::string> &file_ids,
-=======
-
-    Status
-    HasTable(const std::string &table_id, bool &has_or_not) override;
-
-    Status
-    AllTables(std::vector<meta::TableSchema> &table_schema_array) override;
-
-    Status
-    GetTableRowCount(const std::string &table_id, uint64_t &row_count) override;
-
-    Status
-    InsertVectors(const std::string &table_id, uint64_t n, const float *vectors, IDNumbers &vector_ids) override;
-
-    Status
-    Query(const std::string &table_id, uint64_t k, uint64_t nq, const float *vectors, QueryResults &results) override;
-
-    Status
-    Query(const std::string &table_id,
->>>>>>> e21d8c48
-          uint64_t k,
-          uint64_t nq,
-          const float *vectors,
-          const meta::DatesT &dates,
-          QueryResults &results) override;
-
-<<<<<<< HEAD
-    Status DropAll() override;
-
-    Status Size(uint64_t &result) override;
-
-    Status BuildIndex(const std::string& table_id) override;
-=======
-    Status
-    Query(const std::string &table_id,
-          const std::vector<std::string> &file_ids,
           uint64_t k,
           uint64_t nq,
           const float *vectors,
@@ -118,23 +81,13 @@
     Status DropAll() override;
 
     Status Size(uint64_t &result) override;
->>>>>>> e21d8c48
+
+    Status BuildIndex(const std::string& table_id) override;
 
     ~DBImpl() override;
 
  private:
     Status
-<<<<<<< HEAD
-=======
-    QuerySync(const std::string &table_id,
-              uint64_t k,
-              uint64_t nq,
-              const float *vectors,
-              const meta::DatesT &dates,
-              QueryResults &results);
-
-    Status
->>>>>>> e21d8c48
     QueryAsync(const std::string &table_id,
                const meta::TableFilesSchema &files,
                uint64_t k,
@@ -160,11 +113,8 @@
     void BackgroundBuildIndex();
 
     Status
-<<<<<<< HEAD
     BuildIndexByTable(const std::string& table_id);
     Status
-=======
->>>>>>> e21d8c48
     BuildIndex(const meta::TableFileSchema &);
 
  private:
