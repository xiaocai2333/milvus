/*******************************************************************************
 * Copyright 上海赜睿信息科技有限公司(Zilliz) - All Rights Reserved
 * Unauthorized copying of this file, via any medium is strictly prohibited.
 * Proprietary and confidential.
 ******************************************************************************/
#include "DBImpl.h"
#include "DBMetaImpl.h"
#include "Env.h"
#include "Log.h"
#include "EngineFactory.h"
#include "metrics/Metrics.h"
#include "scheduler/SearchScheduler.h"

#include <assert.h>
#include <chrono>
#include <thread>
#include <iostream>
#include <cstring>
#include <cache/CpuCacheMgr.h>
#include <boost/filesystem.hpp>

namespace zilliz {
namespace vecwise {
namespace engine {

namespace {

void CollectInsertMetrics(double total_time, size_t n, bool succeed) {
    double avg_time = total_time / n;
    for (int i = 0; i < n; ++i) {
        server::Metrics::GetInstance().AddVectorsDurationHistogramOberve(avg_time);
    }

//    server::Metrics::GetInstance().add_vector_duration_seconds_quantiles().Observe((average_time));
    if (succeed) {
        server::Metrics::GetInstance().AddVectorsSuccessTotalIncrement(n);
        server::Metrics::GetInstance().AddVectorsSuccessGaugeSet(n);
    }
    else {
        server::Metrics::GetInstance().AddVectorsFailTotalIncrement(n);
        server::Metrics::GetInstance().AddVectorsFailGaugeSet(n);
    }
}

void CollectQueryMetrics(double total_time, size_t nq) {
    for (int i = 0; i < nq; ++i) {
        server::Metrics::GetInstance().QueryResponseSummaryObserve(total_time);
    }
    auto average_time = total_time / nq;
    server::Metrics::GetInstance().QueryVectorResponseSummaryObserve(average_time, nq);
    server::Metrics::GetInstance().QueryVectorResponsePerSecondGaugeSet(double (nq) / total_time);
}

void CollectFileMetrics(int file_type, size_t file_size, double total_time) {
    switch(file_type) {
        case meta::TableFileSchema::RAW:
        case meta::TableFileSchema::TO_INDEX: {
            server::Metrics::GetInstance().SearchRawDataDurationSecondsHistogramObserve(total_time);
            server::Metrics::GetInstance().RawFileSizeHistogramObserve(file_size);
            server::Metrics::GetInstance().RawFileSizeTotalIncrement(file_size);
            server::Metrics::GetInstance().RawFileSizeGaugeSet(file_size);
            break;
        }
        default: {
            server::Metrics::GetInstance().SearchIndexDataDurationSecondsHistogramObserve(total_time);
            server::Metrics::GetInstance().IndexFileSizeHistogramObserve(file_size);
            server::Metrics::GetInstance().IndexFileSizeTotalIncrement(file_size);
            server::Metrics::GetInstance().IndexFileSizeGaugeSet(file_size);
            break;
        }
    }
}

}


DBImpl::DBImpl(const Options& options)
    : env_(options.env),
      options_(options),
      bg_compaction_scheduled_(false),
      shutting_down_(false),
      bg_build_index_started_(false),
      pMeta_(new meta::DBMetaImpl(options_.meta)),
      pMemMgr_(new MemManager(pMeta_, options_)) {
    StartTimerTasks(options_.memory_sync_interval);
}

Status DBImpl::CreateTable(meta::TableSchema& table_schema) {
    return pMeta_->CreateTable(table_schema);
}

Status DBImpl::DeleteTable(const std::string& table_id, const meta::DatesT& dates) {
    meta::DatePartionedTableFilesSchema files;
    auto status = pMeta_->FilesToDelete(table_id, dates, files);
    if (!status.ok()) { return status; }

    for (auto &day_files : files) {
        for (auto &file : day_files.second) {
            boost::filesystem::remove(file.location_);
        }
    }

    //dates empty means delete all files of the table
    if(dates.empty()) {
        meta::TableSchema table_schema;
        table_schema.table_id_ = table_id;
        status = DescribeTable(table_schema);

        pMeta_->DeleteTable(table_id);
        boost::system::error_code ec;
        boost::filesystem::remove_all(table_schema.location_, ec);
        if(ec.failed()) {
            ENGINE_LOG_WARNING << "Failed to remove table folder";
        }
    }

    return Status::OK();
}

Status DBImpl::DescribeTable(meta::TableSchema& table_schema) {
    return pMeta_->DescribeTable(table_schema);
}

Status DBImpl::HasTable(const std::string& table_id, bool& has_or_not) {
    return pMeta_->HasTable(table_id, has_or_not);
}

Status DBImpl::AllTables(std::vector<meta::TableSchema>& table_schema_array) {
    return pMeta_->AllTables(table_schema_array);
}

Status DBImpl::GetTableRowCount(const std::string& table_id, uint64_t& row_count) {
    return pMeta_->Count(table_id, row_count);
}

Status DBImpl::InsertVectors(const std::string& table_id_,
        uint64_t n, const float* vectors, IDNumbers& vector_ids_) {

    auto start_time = METRICS_NOW_TIME;
    Status status = pMemMgr_->InsertVectors(table_id_, n, vectors, vector_ids_);
    auto end_time = METRICS_NOW_TIME;
    double total_time = METRICS_MICROSECONDS(start_time,end_time);
//    std::chrono::microseconds time_span = std::chrono::duration_cast<std::chrono::microseconds>(end_time - start_time);
//    double average_time = double(time_span.count()) / n;

    CollectInsertMetrics(total_time, n, status.ok());
    return status;

}

Status DBImpl::Query(const std::string &table_id, uint64_t k, uint64_t nq,
                      const float *vectors, QueryResults &results) {
    auto start_time = METRICS_NOW_TIME;
    meta::DatesT dates = {meta::Meta::GetDate()};
    Status result = Query(table_id, k, nq, vectors, dates, results);
    auto end_time = METRICS_NOW_TIME;
    auto total_time = METRICS_MICROSECONDS(start_time,end_time);

    CollectQueryMetrics(total_time, nq);

    return result;
}

Status DBImpl::Query(const std::string& table_id, uint64_t k, uint64_t nq,
        const float* vectors, const meta::DatesT& dates, QueryResults& results) {
#if 0
    return QuerySync(table_id, k, nq, vectors, dates, results);
#else
    return QueryAsync(table_id, k, nq, vectors, dates, results);
#endif
}

Status DBImpl::QuerySync(const std::string& table_id, uint64_t k, uint64_t nq,
                 const float* vectors, const meta::DatesT& dates, QueryResults& results) {
    meta::DatePartionedTableFilesSchema files;
    auto status = pMeta_->FilesToSearch(table_id, dates, files);
    if (!status.ok()) { return status; }

    ENGINE_LOG_DEBUG << "Search DateT Size = " << files.size();

    meta::TableFilesSchema index_files;
    meta::TableFilesSchema raw_files;
    for (auto &day_files : files) {
        for (auto &file : day_files.second) {
            file.file_type_ == meta::TableFileSchema::INDEX ?
            index_files.push_back(file) : raw_files.push_back(file);
        }
    }

    int dim = 0;
    if (!index_files.empty()) {
        dim = index_files[0].dimension_;
    } else if (!raw_files.empty()) {
        dim = raw_files[0].dimension_;
    } else {
        ENGINE_LOG_DEBUG << "no files to search";
        return Status::OK();
    }

    {
        // [{ids, distence}, ...]
        using SearchResult = std::pair<std::vector<long>, std::vector<float>>;
        std::vector<SearchResult> batchresult(nq); // allocate nq cells.

        auto cluster = [&](long *nns, float *dis, const int& k) -> void {
            for (int i = 0; i < nq; ++i) {
                auto f_begin = batchresult[i].first.cbegin();
                auto s_begin = batchresult[i].second.cbegin();
                batchresult[i].first.insert(f_begin, nns + i * k, nns + i * k + k);
                batchresult[i].second.insert(s_begin, dis + i * k, dis + i * k + k);
            }
        };

        // Allocate Memory
        float *output_distence;
        long *output_ids;
        output_distence = (float *) malloc(k * nq * sizeof(float));
        output_ids = (long *) malloc(k * nq * sizeof(long));
        memset(output_distence, 0, k * nq * sizeof(float));
        memset(output_ids, 0, k * nq * sizeof(long));

        long search_set_size = 0;

        auto search_in_index = [&](meta::TableFilesSchema& file_vec) -> void {
            for (auto &file : file_vec) {

                ExecutionEnginePtr index = EngineFactory::Build(file.dimension_, file.location_, (EngineType)file.engine_type_);
                index->Load();
                auto file_size = index->PhysicalSize();
                search_set_size += file_size;

                ENGINE_LOG_DEBUG << "Search file_type " << file.file_type_ << " Of Size: "
                    << file_size/(1024*1024) << " M";

                int inner_k = index->Count() < k ? index->Count() : k;
                auto start_time = METRICS_NOW_TIME;
                index->Search(nq, vectors, inner_k, output_distence, output_ids);
                auto end_time = METRICS_NOW_TIME;
                auto total_time = METRICS_MICROSECONDS(start_time, end_time);
                CollectFileMetrics(file.file_type_, file_size, total_time);
                cluster(output_ids, output_distence, inner_k); // cluster to each query
                memset(output_distence, 0, k * nq * sizeof(float));
                memset(output_ids, 0, k * nq * sizeof(long));
            }
        };

        auto topk_cpu = [](const std::vector<float> &input_data,
                           const int &k,
                           float *output_distence,
                           long *output_ids) -> void {
            std::map<float, std::vector<int>> inverted_table;
            for (int i = 0; i < input_data.size(); ++i) {
                if (inverted_table.count(input_data[i]) == 1) {
                    auto& ori_vec = inverted_table[input_data[i]];
                    ori_vec.push_back(i);
                }
                else {
                    inverted_table[input_data[i]] = std::vector<int>{i};
                }
            }

            int count = 0;
            for (auto &item : inverted_table){
                if (count == k) break;
                for (auto &id : item.second){
                    output_distence[count] = item.first;
                    output_ids[count] = id;
                    if (++count == k) break;
                }
            }
        };
        auto cluster_topk = [&]() -> void {
            QueryResult res;
            for (auto &result_pair : batchresult) {
                auto &dis = result_pair.second;
                auto &nns = result_pair.first;

                topk_cpu(dis, k, output_distence, output_ids);

                int inner_k = dis.size() < k ? dis.size() : k;
                for (int i = 0; i < inner_k; ++i) {
                    res.emplace_back(std::make_pair(nns[output_ids[i]], output_distence[i])); // mapping
                }
                results.push_back(res); // append to result list
                res.clear();
                memset(output_distence, 0, k * nq * sizeof(float));
                memset(output_ids, 0, k * nq * sizeof(long));
            }
        };

        search_in_index(raw_files);
        search_in_index(index_files);

        ENGINE_LOG_DEBUG << "Search Overall Set Size = " << search_set_size << " M";
        cluster_topk();

        free(output_distence);
        free(output_ids);
    }

    if (results.empty()) {
        return Status::NotFound("Group " + table_id + ", search result not found!");
    }
    return Status::OK();
}

Status DBImpl::QueryAsync(const std::string& table_id, uint64_t k, uint64_t nq,
                  const float* vectors, const meta::DatesT& dates, QueryResults& results) {

    //step 1: get files to search
    meta::DatePartionedTableFilesSchema files;
    auto status = pMeta_->FilesToSearch(table_id, dates, files);
    if (!status.ok()) { return status; }

    ENGINE_LOG_DEBUG << "Search DateT Size=" << files.size();

    SearchContextPtr context = std::make_shared<SearchContext>(k, nq, vectors);

    for (auto &day_files : files) {
        for (auto &file : day_files.second) {
            TableFileSchemaPtr file_ptr = std::make_shared<meta::TableFileSchema>(file);
            context->AddIndexFile(file_ptr);
        }
    }

    //step 2: put search task to scheduler
    SearchScheduler& scheduler = SearchScheduler::GetInstance();
    scheduler.ScheduleSearchTask(context);

    context->WaitResult();

    //step 3: construct results
    auto& context_result = context->GetResult();
    results.swap(context_result);

    return Status::OK();
}

void DBImpl::StartTimerTasks(int interval) {
    bg_timer_thread_ = std::thread(&DBImpl::BackgroundTimerTask, this, interval);
}


void DBImpl::BackgroundTimerTask(int interval) {
    Status status;
    server::SystemInfo::GetInstance().Init();
    while (true) {
        if (!bg_error_.ok()) break;
        if (shutting_down_.load(std::memory_order_acquire)) break;

        std::this_thread::sleep_for(std::chrono::seconds(interval));
<<<<<<< HEAD
        int64_t cache_total = cache::CpuCacheMgr::GetInstance()->CacheUsage();
        LOG(DEBUG) << "Cache usage " << cache_total;
        server::Metrics::GetInstance().CacheUsageGaugeSet(static_cast<double>(cache_total));
        uint64_t size;
=======
        server::Metrics::GetInstance().KeepingAliveCounterIncrement(interval);
        int64_t cache_usage = cache::CpuCacheMgr::GetInstance()->CacheUsage();
        int64_t cache_total = cache::CpuCacheMgr::GetInstance()->CacheCapacity();
        server::Metrics::GetInstance().CacheUsageGaugeSet(cache_usage*100/cache_total);
        long size;
>>>>>>> 8df96af6
        Size(size);
        server::Metrics::GetInstance().DataFileSizeGaugeSet(size);
        server::Metrics::GetInstance().CPUUsagePercentSet();
        server::Metrics::GetInstance().RAMUsagePercentSet();
        server::Metrics::GetInstance().GPUPercentGaugeSet();
        server::Metrics::GetInstance().GPUMemoryUsageGaugeSet();
        TrySchedule();
    }
}

void DBImpl::TrySchedule() {
    if (bg_compaction_scheduled_) return;
    if (!bg_error_.ok()) return;

    bg_compaction_scheduled_ = true;
    env_->Schedule(&DBImpl::BGWork, this);
}

void DBImpl::BGWork(void* db_) {
    reinterpret_cast<DBImpl*>(db_)->BackgroundCall();
}

void DBImpl::BackgroundCall() {
    std::lock_guard<std::mutex> lock(mutex_);
    assert(bg_compaction_scheduled_);

    if (!bg_error_.ok() || shutting_down_.load(std::memory_order_acquire))
        return ;

    BackgroundCompaction();

    bg_compaction_scheduled_ = false;
    bg_work_finish_signal_.notify_all();
}

Status DBImpl::MergeFiles(const std::string& table_id, const meta::DateT& date,
        const meta::TableFilesSchema& files) {
    meta::TableFileSchema table_file;
    table_file.table_id_ = table_id;
    table_file.date_ = date;
    Status status = pMeta_->CreateTableFile(table_file);

    if (!status.ok()) {
        LOG(INFO) << status.ToString() << std::endl;
        return status;
    }

    ExecutionEnginePtr index =
            EngineFactory::Build(table_file.dimension_, table_file.location_, (EngineType)table_file.engine_type_);

    meta::TableFilesSchema updated;
    long  index_size = 0;

    for (auto& file : files) {

        auto start_time = METRICS_NOW_TIME;
        index->Merge(file.location_);
        auto file_schema = file;
        auto end_time = METRICS_NOW_TIME;
        auto total_time = METRICS_MICROSECONDS(start_time,end_time);
        server::Metrics::GetInstance().MemTableMergeDurationSecondsHistogramObserve(total_time);

        file_schema.file_type_ = meta::TableFileSchema::TO_DELETE;
        updated.push_back(file_schema);
        LOG(DEBUG) << "Merging file " << file_schema.file_id_;
        index_size = index->Size();

        if (index_size >= options_.index_trigger_size) break;
    }


    index->Serialize();

    if (index_size >= options_.index_trigger_size) {
        table_file.file_type_ = meta::TableFileSchema::TO_INDEX;
    } else {
        table_file.file_type_ = meta::TableFileSchema::RAW;
    }
    table_file.size_ = index_size;
    updated.push_back(table_file);
    status = pMeta_->UpdateTableFiles(updated);
    LOG(DEBUG) << "New merged file " << table_file.file_id_ <<
        " of size=" << index->PhysicalSize()/(1024*1024) << " M";

    index->Cache();

    return status;
}

Status DBImpl::BackgroundMergeFiles(const std::string& table_id) {
    meta::DatePartionedTableFilesSchema raw_files;
    auto status = pMeta_->FilesToMerge(table_id, raw_files);
    if (!status.ok()) {
        return status;
    }

    bool has_merge = false;

    for (auto& kv : raw_files) {
        auto files = kv.second;
        if (files.size() <= options_.merge_trigger_number) {
            continue;
        }
        has_merge = true;
        MergeFiles(table_id, kv.first, kv.second);
    }

    pMeta_->Archive();

    TryBuildIndex();

    pMeta_->CleanUpFilesWithTTL(1);

    return Status::OK();
}

Status DBImpl::BuildIndex(const meta::TableFileSchema& file) {
    meta::TableFileSchema table_file;
    table_file.table_id_ = file.table_id_;
    table_file.date_ = file.date_;
    Status status = pMeta_->CreateTableFile(table_file);
    if (!status.ok()) {
        return status;
    }

    ExecutionEnginePtr to_index = EngineFactory::Build(file.dimension_, file.location_, (EngineType)file.engine_type_);

    to_index->Load();
    auto start_time = METRICS_NOW_TIME;
    auto index = to_index->BuildIndex(table_file.location_);
    auto end_time = METRICS_NOW_TIME;
    auto total_time = METRICS_MICROSECONDS(start_time, end_time);
    server::Metrics::GetInstance().BuildIndexDurationSecondsHistogramObserve(total_time);

    table_file.file_type_ = meta::TableFileSchema::INDEX;
    table_file.size_ = index->Size();

    auto to_remove = file;
    to_remove.file_type_ = meta::TableFileSchema::TO_DELETE;

    meta::TableFilesSchema update_files = {to_remove, table_file};
    pMeta_->UpdateTableFiles(update_files);

    LOG(DEBUG) << "New index file " << table_file.file_id_ << " of size "
        << index->PhysicalSize()/(1024*1024) << " M"
        << " from file " << to_remove.file_id_;

    index->Cache();
    pMeta_->Archive();

    return Status::OK();
}

void DBImpl::BackgroundBuildIndex() {
    std::lock_guard<std::mutex> lock(build_index_mutex_);
    assert(bg_build_index_started_);
    meta::TableFilesSchema to_index_files;
    pMeta_->FilesToIndex(to_index_files);
    Status status;
    for (auto& file : to_index_files) {
        /* LOG(DEBUG) << "Buiding index for " << file.location; */
        status = BuildIndex(file);
        if (!status.ok()) {
            bg_error_ = status;
            return;
        }
    }
    /* LOG(DEBUG) << "All Buiding index Done"; */

    bg_build_index_started_ = false;
    bg_build_index_finish_signal_.notify_all();
}

Status DBImpl::TryBuildIndex() {
    if (bg_build_index_started_) return Status::OK();
    if (shutting_down_.load(std::memory_order_acquire)) return Status::OK();
    bg_build_index_started_ = true;
    std::thread build_index_task(&DBImpl::BackgroundBuildIndex, this);
    build_index_task.detach();
    return Status::OK();
}

void DBImpl::BackgroundCompaction() {
    std::vector<std::string> table_ids;
    pMemMgr_->Serialize(table_ids);

    Status status;
    for (auto table_id : table_ids) {
        status = BackgroundMergeFiles(table_id);
        if (!status.ok()) {
            bg_error_ = status;
            return;
        }
    }
}

Status DBImpl::DropAll() {
    return pMeta_->DropAll();
}

Status DBImpl::Size(uint64_t& result) {
    return  pMeta_->Size(result);
}

DBImpl::~DBImpl() {
    {
        std::unique_lock<std::mutex> lock(mutex_);
        shutting_down_.store(true, std::memory_order_release);
        while (bg_compaction_scheduled_) {
            bg_work_finish_signal_.wait(lock);
        }
    }
    {
        std::unique_lock<std::mutex> lock(build_index_mutex_);
        while (bg_build_index_started_) {
            bg_build_index_finish_signal_.wait(lock);
        }
    }
    bg_timer_thread_.join();
    std::vector<std::string> ids;
    pMemMgr_->Serialize(ids);
    env_->Stop();
}

} // namespace engine
} // namespace vecwise
} // namespace zilliz<|MERGE_RESOLUTION|>--- conflicted
+++ resolved
@@ -349,18 +349,12 @@
         if (shutting_down_.load(std::memory_order_acquire)) break;
 
         std::this_thread::sleep_for(std::chrono::seconds(interval));
-<<<<<<< HEAD
-        int64_t cache_total = cache::CpuCacheMgr::GetInstance()->CacheUsage();
-        LOG(DEBUG) << "Cache usage " << cache_total;
-        server::Metrics::GetInstance().CacheUsageGaugeSet(static_cast<double>(cache_total));
-        uint64_t size;
-=======
+
         server::Metrics::GetInstance().KeepingAliveCounterIncrement(interval);
         int64_t cache_usage = cache::CpuCacheMgr::GetInstance()->CacheUsage();
         int64_t cache_total = cache::CpuCacheMgr::GetInstance()->CacheCapacity();
         server::Metrics::GetInstance().CacheUsageGaugeSet(cache_usage*100/cache_total);
-        long size;
->>>>>>> 8df96af6
+        uint64_t size;
         Size(size);
         server::Metrics::GetInstance().DataFileSizeGaugeSet(size);
         server::Metrics::GetInstance().CPUUsagePercentSet();
