// Licensed to the Apache Software Foundation (ASF) under one
// or more contributor license agreements.  See the NOTICE file
// distributed with this work for additional information
// regarding copyright ownership.  The ASF licenses this file
// to you under the Apache License, Version 2.0 (the
// "License"); you may not use this file except in compliance
// with the License.  You may obtain a copy of the License at
//
//   http://www.apache.org/licenses/LICENSE-2.0
//
// Unless required by applicable law or agreed to in writing,
// software distributed under the License is distributed on an
// "AS IS" BASIS, WITHOUT WARRANTIES OR CONDITIONS OF ANY
// KIND, either express or implied.  See the License for the
// specific language governing permissions and limitations
// under the License.


#pragma once

#include <string>
#include <memory>

#include "utils/Status.h"
#include "knowhere/common/Config.h"
#include "knowhere/common/BinarySet.h"

namespace zilliz {
namespace milvus {
namespace engine {

using Config = zilliz::knowhere::Config;

enum class IndexType {
    INVALID = 0,
    FAISS_IDMAP = 1,
    FAISS_IVFFLAT_CPU,
    FAISS_IVFFLAT_GPU,
    FAISS_IVFFLAT_MIX, // build on gpu and search on cpu
    FAISS_IVFPQ_CPU,
    FAISS_IVFPQ_GPU,
    SPTAG_KDT_RNT_CPU,
    FAISS_IVFSQ8_MIX,
    FAISS_IVFSQ8_CPU,
    FAISS_IVFSQ8_GPU,
    NSG_MIX,
};

class VecIndex;

using VecIndexPtr = std::shared_ptr<VecIndex>;

class VecIndex {
 public:
    virtual Status
    BuildAll(const int64_t &nb,
             const float *xb,
             const int64_t *ids,
             const Config &cfg,
             const int64_t &nt = 0,
             const float *xt = nullptr) = 0;

    virtual Status
    Add(const int64_t &nb,
        const float *xb,
        const int64_t *ids,
        const Config &cfg = Config()) = 0;

    virtual Status
    Search(const int64_t &nq,
           const float *xq,
           float *dist,
           int64_t *ids,
           const Config &cfg = Config()) = 0;

    virtual VecIndexPtr
    CopyToGpu(const int64_t &device_id,
              const Config &cfg = Config()) = 0;

    virtual VecIndexPtr
    CopyToCpu(const Config &cfg = Config()) = 0;

    virtual VecIndexPtr
    Clone() = 0;

    virtual int64_t
    GetDeviceId() = 0;

    virtual IndexType
    GetType() = 0;

    virtual int64_t
    Dimension() = 0;

    virtual int64_t
    Count() = 0;

    virtual zilliz::knowhere::BinarySet
    Serialize() = 0;

    virtual Status
    Load(const zilliz::knowhere::BinarySet &index_binary) = 0;
};

extern Status
write_index(VecIndexPtr index, const std::string &location);

extern VecIndexPtr
read_index(const std::string &location);

extern VecIndexPtr
GetVecIndexFactory(const IndexType &type, const Config &cfg = Config());

extern VecIndexPtr
LoadVecIndex(const IndexType &index_type, const zilliz::knowhere::BinarySet &index_binary);

<<<<<<< HEAD
=======
extern void
AutoGenParams(const IndexType &type, const int64_t &size, Config &cfg);

extern void
ParameterValidation(const IndexType &type, Config &cfg);

>>>>>>> 7268cfb3
extern IndexType
ConvertToCpuIndexType(const IndexType &type);

extern IndexType
ConvertToGpuIndexType(const IndexType &type);

} // namespace engine
} // namespace milvus
} // namespace zilliz<|MERGE_RESOLUTION|>--- conflicted
+++ resolved
@@ -114,15 +114,6 @@
 extern VecIndexPtr
 LoadVecIndex(const IndexType &index_type, const zilliz::knowhere::BinarySet &index_binary);
 
-<<<<<<< HEAD
-=======
-extern void
-AutoGenParams(const IndexType &type, const int64_t &size, Config &cfg);
-
-extern void
-ParameterValidation(const IndexType &type, Config &cfg);
-
->>>>>>> 7268cfb3
 extern IndexType
 ConvertToCpuIndexType(const IndexType &type);
 
