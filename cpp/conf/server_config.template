--- conflicted
+++ resolved
@@ -6,16 +6,12 @@
 
 db_config:
   db_path: @MILVUS_DB_PATH@             # milvus data storage path
-<<<<<<< HEAD
-  db_backend_url: sqlite://:@:/         # meta database uri
-=======
 
   # URI format: dialect://username:password@host:port/database
   # All parts except dialect are optional, but you MUST include the delimiters
   # Currently dialect supports mysql or sqlite
-  db_backend_url: dialect://username:password@host:port/database # meta database uri
+  db_backend_url: sqlite://:@:/
 
->>>>>>> 80ccdf18
   index_building_threshold: 1024   # index building trigger threshold, default: 1024, unit: MB
   archive_disk_threshold: 512      # triger archive action if storage size exceed this value, unit: GB
   archive_days_threshold: 30       # files older than x days will be archived, unit: day
