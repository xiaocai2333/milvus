# Changelog

Please mark all change in change log and use the ticket from JIRA.
# Milvus 0.6.0 (TODO)

## Bug
- \#228 - memory usage increased slowly during searching vectors
- \#246 - Exclude src/external folder from code coverage for jenkin ci
- \#248 - Reside src/external in thirdparty
- \#316 - Some files not merged after vectors added
- \#340 - Test cases run failed on 0.6.0

## Feature
- \#12 - Pure CPU version for Milvus
- \#77 - Support table partition
- \#226 - Experimental shards middleware for Milvus
- \#127 - Support new Index type IVFPQ

## Improvement
- \#275 - Rename C++ SDK IndexType
- \#284 - Change C++ SDK to shared library
- \#260 - C++ SDK README
- \#314 - add Find FAISS in CMake
- \#310 - Add Q&A for 'protocol https not supported or disable in libcurl' issue
<<<<<<< HEAD
- \#322 - Add option to enable / disable prometheus
=======
- \#322 - Add option to enable / disable prometheus 
- \#358 - Add more information in build.sh and install.md
>>>>>>> 6c996b5a

## Task

# Milvus 0.5.3 (2019-11-13)

## Bug
- \#258 - Bytes type in proto cause big-endian/little-endian problem

## Feature

## Improvement
- \#204 - improve grpc performance in search
- \#207 - Add more unittest for config set/get
- \#208 - optimize unittest to support run single test more easily
- \#284 - Change C++ SDK to shared library
- \#260 - C++ SDK README

## Task

# Milvus 0.5.2 (2019-11-07)

## Bug
- \#194 - Search faild: message="Table file doesn't exist"

## Feature

## Improvement
- \#190 - Update default config:use_blas_threshold to 1100 and server version printout to 0.5.2

## Task

# Milvus 0.5.1 (2019-11-04)

## Bug
- \#134 - JFrog cache error
- \#161 - Search IVFSQHybrid crash on gpu
- \#169 - IVF_FLAT search out of memory

## Feature
- \#90 - The server start error messages could be improved to enhance user experience
- \#104 - test_scheduler core dump
- \#115 - Using new structure for tasktable
- \#139 - New config option use_gpu_threshold
- \#146 - Add only GPU and only CPU version for IVF_SQ8 and IVF_FLAT
- \#164 - Add CPU version for building index

## Improvement
- \#64 - Improvement dump function in scheduler
- \#80 - Print version information into log during server start
- \#82 - Move easyloggingpp into "external" directory
- \#92 - Speed up CMake build process
- \#96 - Remove .a file in milvus/lib for docker-version
- \#118 - Using shared_ptr instead of weak_ptr to avoid performance loss
- \#122 - Add unique id for Job
- \#130 - Set task state MOVED after resource copy it completed
- \#149 - Improve large query optimizer pass
- \#156 - Not return error when search_resources and index_build_device set cpu
- \#159 - Change the configuration name from 'use_gpu_threshold' to 'gpu_search_threshold'
- \#168 - Improve result reduce
- \#175 - add invalid config unittest

## Task

# Milvus 0.5.0 (2019-10-21)

## Bug
- MS-568 - Fix gpuresource free error
- MS-572 - Milvus crash when get SIGINT
- MS-577 - Unittest Query randomly hung
- MS-587 - Count get wrong result after adding vectors and index built immediately
- MS-599 - Search wrong result when table created with metric_type: IP
- MS-601 - Docker logs error caused by get CPUTemperature error
- MS-605 - Server going down during searching vectors
- MS-620 - Get table row counts display wrong error code
- MS-622 - Delete vectors should be failed if date range is invalid
- MS-624 - Search vectors failed if time ranges long enough
- MS-637 - Out of memory when load too many tasks
- MS-639 - SQ8H index created failed and server hang
- MS-640 - Cache object size calculate incorrect
- MS-641 - Segment fault(signal 11) in PickToLoad
- MS-644 - Search crashed with index-type: flat
- MS-647 - grafana display average cpu-temp
- MS-652 - IVFSQH quantization double free
- MS-650 - SQ8H index create issue
- MS-653 - When config check fail, Milvus close without message
- MS-654 - Describe index timeout when building index
- MS-658 - Fix SQ8 Hybrid can't search
- MS-665 - IVF_SQ8H search crash when no GPU resource in search_resources
- \#9 - Change default gpu_cache_capacity to 4
- \#20 - C++ sdk example get grpc error
- \#23 - Add unittest to improve code coverage
- \#31 - make clang-format failed after run build.sh -l
- \#39 - Create SQ8H index hang if using github server version
- \#30 - Some troubleshoot messages in Milvus do not provide enough information
- \#48 - Config unittest failed
- \#59 - Topk result is incorrect for small dataset

## Improvement
- MS-552 - Add and change the easylogging library
- MS-553 - Refine cache code
- MS-555 - Remove old scheduler
- MS-556 - Add Job Definition in Scheduler
- MS-557 - Merge Log.h
- MS-558 - Refine status code
- MS-562 - Add JobMgr and TaskCreator in Scheduler
- MS-566 - Refactor cmake
- MS-574 - Milvus configuration refactor
- MS-578 - Make sure milvus5.0 don't crack 0.3.1 data
- MS-585 - Update namespace in scheduler
- MS-606 - Speed up result reduce
- MS-608 - Update TODO names
- MS-609 - Update task construct function
- MS-611 - Add resources validity check in ResourceMgr
- MS-619 - Add optimizer class in scheduler
- MS-626 - Refactor DataObj to support cache any type data
- MS-648 - Improve unittest
- MS-655 - Upgrade SPTAG
- \#42 - Put union of index_build_device and search resources to gpu_pool
- \#67 - Avoid linking targets multiple times in cmake

## Feature
- MS-614 - Preload table at startup
- MS-627 - Integrate new index: IVFSQHybrid
- MS-631 - IVFSQ8H Index support
- MS-636 - Add optimizer in scheduler for FAISS_IVFSQ8H

## Task
- MS-554 - Change license to Apache 2.0
- MS-561 - Add contributing guidelines, code of conduct and README docs
- MS-567 - Add NOTICE.md
- MS-569 - Complete the NOTICE.md
- MS-575 - Add Clang-format & Clang-tidy & Cpplint
- MS-586 - Remove BUILD_FAISS_WITH_MKL option
- MS-590 - Refine cmake code to support cpplint
- MS-600 - Reconstruct unittest code
- MS-602 - Remove zilliz namespace
- MS-610 - Change error code base value from hex to decimal
- MS-624 - Re-organize project directory for open-source
- MS-635 - Add compile option to support customized faiss
- MS-660 - add ubuntu_build_deps.sh
- \#18 - Add all test cases

# Milvus 0.4.0 (2019-09-12)

## Bug
- MS-119 - The problem of combining the log files
- MS-121 - The problem that user can't change the time zone
- MS-411 - Fix metric unittest linking error
- MS-412 - Fix gpu cache logical error
- MS-416 - ExecutionEngineImpl::GpuCache has not return value cause crash
- MS-417 - YAML sequence load disable cause scheduler startup failed
- MS-413 - Create index failed and server exited
- MS-427 - Describe index error after drop index
- MS-432 - Search vectors params nprobe need to check max number
- MS-431 - Search vectors params nprobe: 0/-1, expected result: raise exception
- MS-331 - Crate Table : when table exists, error code is META_FAILED(code=15) rather than ILLEGAL TABLE NAME(code=9))
- MS-430 - Search no result if index created with FLAT
- MS-443 - Create index hang again
- MS-436 - Delete vectors failed if index created with index_type: IVF_FLAT/IVF_SQ8
- MS-449 - Add vectors twice success, once with ids, the other no ids
- MS-450 - server hang after run stop_server.sh
- MS-458 - Keep building index for one file when no gpu resource
- MS-461 - Mysql meta unittest failed
- MS-462 - Run milvus server twices, should display error
- MS-463 - Search timeout
- MS-467 - mysql db test failed
- MS-470 - Drop index success, which table not created
- MS-471 - code coverage run failed
- MS-492 - Drop index failed if index have been created with index_type: FLAT
- MS-493 - Knowhere unittest crash
- MS-453 - GPU search error when nprobe set more than 1024
- MS-474 - Create index hang if use branch-0.3.1 server config
- MS-510 - unittest out of memory and crashed
- MS-507 - Dataset 10m-512, index type sq8，performance in-normal when set CPU_CACHE to 16 or 64
- MS-543 - SearchTask fail without exception
- MS-582 - grafana displays changes frequently

## Improvement
- MS-327 - Clean code for milvus
- MS-336 - Scheduler interface
- MS-344 - Add TaskTable Test
- MS-345 - Add Node Test
- MS-346 - Add some implementation of scheduler to solve compile error
- MS-348 - Add ResourceFactory Test
- MS-350 - Remove knowhere submodule
- MS-354 - Add task class and interface in scheduler
- MS-355 - Add copy interface in ExcutionEngine
- MS-357 - Add minimum schedule function
- MS-359 - Add cost test in new scheduler
- MS-361 - Add event in resource
- MS-364 - Modify tasktableitem in tasktable
- MS-365 - Use tasktableitemptr instead in event
- MS-366 - Implement TaskTable
- MS-368 - Implement cost.cpp
- MS-371 - Add TaskTableUpdatedEvent
- MS-373 - Add resource test
- MS-374 - Add action definition
- MS-375 - Add Dump implementation for Event
- MS-376 - Add loader and executor enable flag in Resource avoid diskresource execute task
- MS-377 - Improve process thread trigger in ResourceMgr, Scheduler and TaskTable
- MS-378 - Debug and Update normal_test in scheduler unittest
- MS-379 - Add Dump implementation in Resource
- MS-380 - Update resource loader and executor, work util all finished
- MS-383 - Modify condition variable usage in scheduler
- MS-384 - Add global instance of ResourceMgr and Scheduler
- MS-389 - Add clone interface in Task
- MS-390 - Update resource construct function
- MS-391 - Add PushTaskToNeighbourHasExecutor action
- MS-394 - Update scheduler unittest
- MS-400 - Add timestamp record in task state change function
- MS-402 - Add dump implementation for TaskTableItem
- MS-406 - Add table flag for meta
- MS-403 - Add GpuCacheMgr
- MS-404 - Release index after search task done avoid memory increment continues
- MS-405 - Add delete task support
- MS-407 - Reconstruct MetricsCollector
- MS-408 - Add device_id in resource construct function
- MS-409 - Using new scheduler
- MS-413 - Remove thrift dependency
- MS-410 - Add resource config comment
- MS-414 - Add TaskType in Scheduler::Task
- MS-415 - Add command tasktable to dump all tasktables
- MS-418 - Update server_config.template file, set CPU compute only default
- MS-419 - Move index_file_size from IndexParam to TableSchema
- MS-421 - Add TaskLabel in scheduler
- MS-422 - Support DeleteTask in Multi-GpuResource case
- MS-428 - Add PushTaskByDataLocality in scheduler
- MS-440 - Add DumpTaskTables in sdk
- MS-442 - Merge Knowhere
- MS-445 - Rename CopyCompleted to LoadCompleted
- MS-451 - Update server_config.template file, set GPU compute default
- MS-455 - Distribute tasks by minimal cost in scheduler
- MS-460 - Put transport speed as weight when choosing neighbour to execute task
- MS-459 - Add cache for pick function in tasktable
- MS-476 - Improve search performance
- MS-482 - Change search stream transport to unary in grpc
- MS-487 - Define metric type in CreateTable
- MS-488 - Improve code format in scheduler
- MS-495 - cmake: integrated knowhere
- MS-496 - Change the top_k limitation from 1024 to 2048
- MS-502 - Update tasktable_test in scheduler
- MS-504 - Update node_test in scheduler
- MS-505 - Install core unit test and add to coverage
- MS-508 - Update normal_test in scheduler
- MS-532 - Add grpc server unittest
- MS-511 - Update resource_test in scheduler
- MS-517 - Update resource_mgr_test in scheduler
- MS-518 - Add schedinst_test in scheduler
- MS-519 - Add event_test in scheduler
- MS-520 - Update resource_test in scheduler
- MS-524 - Add some unittest in event_test and resource_test
- MS-525 - Disable parallel reduce in SearchTask
- MS-527 - Update scheduler_test and enable it
- MS-528 - Hide some config used future
- MS-530 - Add unittest for SearchTask->Load
- MS-531 - Disable next version code
- MS-533 - Update resource_test to cover dump function
- MS-523 - Config file validation
- MS-539 - Remove old task code
- MS-546 - Add simple mode resource_config
- MS-570 - Add prometheus docker-compose file
- MS-576 - Scheduler refactor
- MS-592 - Change showtables stream transport to unary

## Feature
- MS-343 - Implement ResourceMgr
- MS-338 - NewAPI: refine code to support CreateIndex
- MS-339 - NewAPI: refine code to support DropIndex
- MS-340 - NewAPI: implement DescribeIndex

## Task
- MS-297 - disable mysql unit test

# Milvus 0.3.1 (2019-07-10)

## Bug

- MS-148 - Disable cleanup if mode is read only
- MS-149 - Fixed searching only one index file issue in distributed mode
- MS-153 - Fix c_str error when connecting to MySQL
- MS-157 - Fix changelog
- MS-190 - Use env variable to switch mem manager and fix cmake
- MS-217 - Fix SQ8 row count bug
- MS-224 - Return AlreadyExist status in MySQLMetaImpl::CreateTable if table already exists
- MS-232 - Add MySQLMetaImpl::UpdateTableFilesToIndex and set maximum_memory to default if config value = 0
- MS-233 - Remove mem manager log
- MS-230 - Change parameter name: Maximum_memory to insert_buffer_size
- MS-234 - Some case cause background merge thread stop
- MS-235 - Some test cases random fail
- MS-236 - Add MySQLMetaImpl::HasNonIndexFiles
- MS-257 - Update bzip2 download url
- MS-288 - Update compile scripts
- MS-330 - Stability test failed caused by server core dumped
- MS-347 - Build index hangs again
- MS-382 - fix MySQLMetaImpl::CleanUpFilesWithTTL unknown column bug

## Improvement
- MS-156 - Add unittest for merge result functions
- MS-152 - Delete assert in MySQLMetaImpl and change MySQLConnectionPool impl
- MS-204 - Support multi db_path
- MS-206 - Support SQ8 index type
- MS-208 - Add buildinde interface for C++ SDK
- MS-212 - Support Inner product metric type
- MS-241 - Build Faiss with MKL if using Intel CPU; else build with OpenBlas
- MS-242 - Clean up cmake and change MAKE_BUILD_ARGS to be user defined variable
- MS-245 - Improve search result transfer performance
- MS-248 - Support AddVector/SearchVector profiling
- MS-256 - Add more cache config
- MS-260 - Refine log
- MS-249 - Check machine hardware during initialize
- MS-261 - Update faiss version to 1.5.3 and add BUILD_FAISS_WITH_MKL as an option
- MS-266 - Improve topk reduce time by using multi-threads
- MS-275 - Avoid sqlite logic error excetion
- MS-278 - add IndexStatsHelper
- MS-313 - add GRPC
- MS-325 - add grpc status return for C++ sdk and modify some format
- MS-278 - Add IndexStatsHelper
- MS-312 - Set openmp thread number by config
- MS-305 - Add CPU core percent metric
- MS-310 - Add milvus CPU utilization ratio and CPU/GPU temperature metrics
- MS-324 - Show error when there is not enough gpu memory to build index
- MS-328 - Check metric type on server start
- MS-332 - Set grpc and thrift server run concurrently
- MS-352 - Add hybrid index

## Feature
- MS-180 - Add new mem manager
- MS-195 - Add nlist and use_blas_threshold conf
- MS-137 - Integrate knowhere

## Task

- MS-125 - Create 0.3.1 release branch
- MS-306 - Optimize build efficiency

# Milvus 0.3.0 (2019-06-30)

## Bug
- MS-104 - Fix unittest lcov execution error
- MS-102 - Fix build script file condition error
- MS-80 - Fix server hang issue
- MS-89 - Fix compile failed, libgpufaiss.a link missing
- MS-90 - Fix arch match incorrect on ARM
- MS-99 - Fix compilation bug
- MS-110 - Avoid huge file size

## Improvement
- MS-82 - Update server startup welcome message
- MS-83 - Update vecwise to Milvus
- MS-77 - Performance issue of post-search action
- MS-22 - Enhancement for MemVector size control
- MS-92 - Unify behavior of debug and release build
- MS-98 - Install all unit test to installation directory
- MS-115 - Change is_startup of metric_config switch from true to on
- MS-122 - Archive criteria config
- MS-124 - HasTable interface
- MS-126 - Add more error code
- MS-128 - Change default db path

## Feature

- MS-57 - Implement index load/search pipeline
- MS-56 - Add version information when server is started
- MS-64 - Different table can have different index type
- MS-52 - Return search score
- MS-66 - Support time range query
- MS-68 - Remove rocksdb from third-party
- MS-70 - cmake: remove redundant libs in src
- MS-71 - cmake: fix faiss dependency
- MS-72 - cmake: change prometheus source to git
- MS-73 - cmake: delete civetweb
- MS-65 - Implement GetTableRowCount interface
- MS-45 - Implement DeleteTable interface
- MS-75 - cmake: change faiss version to 1.5.2; add CUDA gencode
- MS-81 - fix faiss ptx issue; change cuda gencode
- MS-84 - cmake: add arrow, jemalloc and jsoncons third party; default build option OFF
- MS-85 - add NetIO metric
- MS-96 - add new query interface for specified files
- MS-97 - Add S3 SDK for MinIO Storage
- MS-105 - Add MySQL
- MS-130 - Add prometheus_test
- MS-144 - Add nprobe config
- MS-147 - Enable IVF
- MS-130 - Add prometheus_test

## Task
- MS-74 - Change README.md in cpp
- MS-88 - Add support for arm architecture

# Milvus 0.2.0 (2019-05-31)

## Bug

- MS-32 - Fix thrift error
- MS-34 - Fix prometheus-cpp thirdparty
- MS-67 - Fix license check bug
- MS-76 - Fix pipeline crash bug
- MS-100 - cmake: fix AWS build issue
- MS-101 - change AWS build type to Release

## Improvement

- MS-20 - Clean Code Part 1

## Feature

- MS-5 - Implement Auto Archive Feature
- MS-6 - Implement SDK interface part 1
- MS-16 - Implement metrics without prometheus
- MS-21 - Implement SDK interface part 2
- MS-26 - cmake. Add thirdparty packages
- MS-31 - cmake: add prometheus
- MS-33 - cmake: add -j4 to make third party packages build faster
- MS-27 - support gpu config and disable license build config in cmake
- MS-47 - Add query vps metrics
- MS-37 - Add query, cache usage, disk write speed and file data size metrics
- MS-30 - Use faiss v1.5.2
- MS-54 - cmake: Change Thrift third party URL to github.com
- MS-69 - prometheus: add all proposed metrics

## Task

- MS-1 - Add CHANGELOG.md
- MS-4 - Refactor the vecwise_engine code structure
- MS-62 - Search range to all if no date specified<|MERGE_RESOLUTION|>--- conflicted
+++ resolved
@@ -22,12 +22,8 @@
 - \#260 - C++ SDK README
 - \#314 - add Find FAISS in CMake
 - \#310 - Add Q&A for 'protocol https not supported or disable in libcurl' issue
-<<<<<<< HEAD
 - \#322 - Add option to enable / disable prometheus
-=======
-- \#322 - Add option to enable / disable prometheus 
 - \#358 - Add more information in build.sh and install.md
->>>>>>> 6c996b5a
 
 ## Task
 
